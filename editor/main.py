<<<<<<< HEAD
import sys
from PyQt6.QtWidgets import QApplication
from Engine import LogLevel, Logging, SingletonManager, HandlerType
from views.project_main_window import ProjectMainWindow
import qdarktheme  # type: ignore
=======
>>>>>>> b41a51a4
from Engine import (
    LogLevel,
    Logging,
    SingletonManager,
    HandlerType,
    Project,
    ProjectDescription,
<<<<<<< HEAD
=======
    ToString_ProjectDescription,
>>>>>>> b41a51a4
)


def main():
    SingletonManager.Initialize()
    Logging.Setup(HandlerType.CONSOLE.value, LogLevel.DEBUG)
<<<<<<< HEAD

    app = QApplication(sys.argv)
    qdarktheme.setup_theme()
    mainWindow = ProjectMainWindow()
    mainWindow.show()
    app.exec()

    desc = ProjectDescription()
    desc.name = "TestProject"
    project = Project.CreateProject(desc)
    Logging.Log(LogLevel.ERROR, f"Project: {project.GetName()}", __file__, 10)
=======
    projectDest: ProjectDescription = ProjectDescription()
    projectDest.name = "TestProject"
    project = Project.CreateProject(projectDest)
    Logging.Log(
        LogLevel.ERROR,
        f"Project: {project.GetName()} - Json: {ToString_ProjectDescription(projectDest)}",
        __file__,
        10,
    )
>>>>>>> b41a51a4
    SingletonManager.Shutdown()


if __name__ == "__main__":
    main()<|MERGE_RESOLUTION|>--- conflicted
+++ resolved
@@ -1,11 +1,7 @@
-<<<<<<< HEAD
 import sys
 from PyQt6.QtWidgets import QApplication
-from Engine import LogLevel, Logging, SingletonManager, HandlerType
+import qdarktheme  # type: ignore
 from views.project_main_window import ProjectMainWindow
-import qdarktheme  # type: ignore
-=======
->>>>>>> b41a51a4
 from Engine import (
     LogLevel,
     Logging,
@@ -13,17 +9,13 @@
     HandlerType,
     Project,
     ProjectDescription,
-<<<<<<< HEAD
-=======
     ToString_ProjectDescription,
->>>>>>> b41a51a4
 )
 
 
 def main():
     SingletonManager.Initialize()
     Logging.Setup(HandlerType.CONSOLE.value, LogLevel.DEBUG)
-<<<<<<< HEAD
 
     app = QApplication(sys.argv)
     qdarktheme.setup_theme()
@@ -35,7 +27,6 @@
     desc.name = "TestProject"
     project = Project.CreateProject(desc)
     Logging.Log(LogLevel.ERROR, f"Project: {project.GetName()}", __file__, 10)
-=======
     projectDest: ProjectDescription = ProjectDescription()
     projectDest.name = "TestProject"
     project = Project.CreateProject(projectDest)
@@ -45,7 +36,6 @@
         __file__,
         10,
     )
->>>>>>> b41a51a4
     SingletonManager.Shutdown()
 
 
