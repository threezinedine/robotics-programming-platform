--- conflicted
+++ resolved
@@ -1,18 +1,21 @@
-<<<<<<< HEAD
 import sys
 from PyQt6.QtWidgets import QApplication
 from Engine import LogLevel, Logging, SingletonManager, HandlerType
 from views.project_main_window import ProjectMainWindow
 import qdarktheme  # type: ignore
-=======
-from Engine import LogLevel, Logging, SingletonManager, HandlerType, Project
->>>>>>> 595e2c74
+from Engine import (
+    LogLevel,
+    Logging,
+    SingletonManager,
+    HandlerType,
+    Project,
+    ProjectDescription,
+)
 
 
 def main():
     SingletonManager.Initialize()
     Logging.Setup(HandlerType.CONSOLE.value, LogLevel.DEBUG)
-<<<<<<< HEAD
 
     app = QApplication(sys.argv)
     qdarktheme.setup_theme()
@@ -20,10 +23,10 @@
     mainWindow.show()
     app.exec()
 
-=======
-    project = Project.CreateProject('{"name": "TestProject"}')
+    desc = ProjectDescription()
+    desc.name = "TestProject"
+    project = Project.CreateProject(desc)
     Logging.Log(LogLevel.ERROR, f"Project: {project.GetName()}", __file__, 10)
->>>>>>> 595e2c74
     SingletonManager.Shutdown()
 
 
