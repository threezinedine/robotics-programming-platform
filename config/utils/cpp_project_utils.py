import os
import subprocess
import shutil

<<<<<<< HEAD
from config.utils.validation_utils import ValidateCommandExists

from .path_utils import GetAbsoluteBuildDir
=======
>>>>>>> 9df2dab7
from .path_utils import GetAbsoluteBuildDir, CreateRecursiveDirIfNotExists
from .cache_file_utils import IsFileModified, UpdateFileCache
from config.utils.validation_utils import ValidateCommandExists

from .path_utils import GetAbsoluteBuildDir
from ..logger import logger
from ..constants import Constants
from .run_command import RunCommand


def GetGlobalPythonExePath() -> str:
    """
    Get the global Python executable path using the `where` command.
    Returns
    -------
    str
        The global Python executable path.
    """
    try:
        if Constants.IsWindowsPlatform():
            text = subprocess.run(
                ["where", "python"],
                check=True,
                shell=True,
                cwd=Constants.ABSOLUTE_BASE_DIR,
                capture_output=True,
                text=True,
            )
            pythonExes = text.stdout.splitlines()
        else:
            result = RunCommand(f"which {Constants.PYTHON_SCRIPT}", capture=True)
            assert result is not None
            pythonExes = result.splitlines()

        assert len(pythonExes) > 0, "No python executable found."

        chosenPythonExe = pythonExes[0]
        return chosenPythonExe

    except Exception as e:
        logger.error(f"Failed to find python executable: {e}")
        raise RuntimeError("Failed to find python executable.") from e


def BuildCPPPropertiesJson(folderDir: str) -> None:
    """
    Because the pybind11 need Python.h which is located based on the current Python environment,
    we need to generate the c_cpp_properties.json file for VSCode intellisense to work properly.
    This function will create the c_cpp_properties.json file in the given folder directory from the
    c_cpp_properties.json.in template file.

    Notes
    -----
    If the c_cpp_properties.json.in file does not exist, this function will do nothing.

    If the c_cpp_properties.json file already exists, nothing will be done.

    Parameters
    ----------
    folderDir : str
        The folder directory where the c_cpp_properties.json file will be created (relative to the `ABSOLUTE_BASE_DIR`).
    """
    folder = os.path.join(
        Constants.ABSOLUTE_BASE_DIR,
        folderDir,
    )

    vsfolder = os.path.join(
        folder,
        ".vscode",
    )

    if not os.path.exists(vsfolder):
        return

    outputPath = os.path.join(vsfolder, "c_cpp_properties.json")

    templatePath = os.path.join(vsfolder, "c_cpp_properties.json.in")
    if not os.path.exists(templatePath):
        return

    if not IsFileModified(templatePath) and os.path.exists(outputPath):
        return

    templateContent = ""

    with open(templatePath, "r", encoding="utf-8") as templateFile:
        templateContent = templateFile.read()

    pythonIncludeDir: None | str = None

    try:
        if Constants.IsLinuxPlatform():
            result = RunCommand(f"find /usr/ -name Python.h", capture=True)
            assert result is not None
            pythonExes = result.splitlines()
            assert len(pythonExes) > 0, "No python executable found."
            pythonIncludeDir = os.path.dirname(pythonExes[0])
        else:
            text = subprocess.run(
                ["where", "python"],
                check=True,
                shell=True,
                cwd=folder,
                capture_output=True,
                text=True,
            )
            pythonExes = text.stdout.splitlines()

            assert len(pythonExes) > 0, "No python executable found."

            chosenPythonExe = pythonExes[0]
            pythonDir = os.path.dirname(chosenPythonExe)
            pythonIncludeDir = os.path.join(pythonDir, "include")
            pythonIncludeDir = pythonIncludeDir.replace("\\", "/")

        assert pythonIncludeDir is not None, "Failed to find python include directory."

        templateContent = templateContent.replace(
            "@@PYTHON_PATH@@", f"{pythonIncludeDir}"
        )

    except Exception as e:
        logger.error(f"Failed to find python executable: {e}")
        raise RuntimeError("Failed to find python executable.") from e

    logger.info("Generating c_cpp_properties.json...")

    with open(outputPath, "w", encoding="utf-8") as outputFile:
        outputFile.write(templateContent)

    UpdateFileCache(templatePath)


def BuildProject(
    projectDir: str,
    projectType: str = "dev",
    recreate: bool = False,
    buildOptions: list[str] | None = None,
) -> None:
    """
    Used for building C/C++ projects using CMake.

    Parameters
    ----------
    projectDir : str
        The project directory where the CMakeLists.txt file is located (relative to the `ABSOLUTE_BASE_DIR`).

    projectType : str, optional
        The build type which is either 'dev' or 'prod'. Default is 'dev'.

    recreate : bool, optional
        Whether to recreate the build directory if it already exists. Default is False.

    buildOptions : list[str], optional
        Additional options to pass to the CMake command during the build process.
    """

    absoluteProjectDir = os.path.join(Constants.ABSOLUTE_BASE_DIR, projectDir)
    buildDir = GetAbsoluteBuildDir(projectDir, projectType)

    cmakeBuildType = "Debug" if projectType == "dev" else "Release"

    if Constants.IsWindowsPlatform():
        makefile = "Visual Studio 17 2022"
    elif Constants.IsLinuxPlatform():
        makefile = "Unix Makefiles"
    else:
        raise RuntimeError("Unsupported platform for building C/C++ projects.")

    if os.path.exists(buildDir) and recreate:
        logger.info(f"Recreating build directory '{buildDir}'...")
        shutil.rmtree(buildDir)

    finalOptions: list[str] = []
    if buildOptions:
        for option in buildOptions:
            finalOptions.append(f"-D{option}")

    globalPythonExe = GetGlobalPythonExePath()
    globalPythonExe = globalPythonExe.replace("\\", "/")
    pythonHome = os.path.dirname(globalPythonExe)

    try:
        logger.info(f"Building project in '{projectDir}'...")
        cmakeGenerateCommand = (
            f'cmake -S {absoluteProjectDir} -B {buildDir} -G "{makefile}" '
<<<<<<< HEAD
            f" -DCMAKE_BUILD_TYPE={cmakeBuildType} {' '.join(finalOptions)}"
=======
            f" -DCMAKE_BUILD_TYPE={cmakeBuildType} -DRPP_PYTHON_HOME={pythonHome} {' '.join(finalOptions)}"
>>>>>>> 9df2dab7
        )

        RunCommand(cmakeGenerateCommand, cwd=absoluteProjectDir)

        logger.info("Compiling the project...")
        buildCommand = f"cmake --build {buildDir} --config {cmakeBuildType}"
        RunCommand(buildCommand, cwd=absoluteProjectDir, capture=False)

    except Exception as e:
        logger.error(f"Failed to build project in '{projectDir}': {e}")
        raise RuntimeError(f"Failed to build project in '{projectDir}'.") from e


def RunCppProject(projectDir: str, projectType: str, memoryCheck: bool = False) -> None:
    """
    Runs the compiled C/C++ project (assumes the project has been built already).

    Parameters
    ----------
    projectDir : str
        The project directory where the CMakeLists.txt file is located (relative to the `ABSOLUTE_BASE_DIR`).

    projectType : str, optional
        The build type which is either 'dev' or 'prod'. Default is 'dev'.

    memoryCheck : bool, optional
        Whether to check for memory leaks using Valgrind (only on Linux). Default is False, on windows, the memory check
        is performed using code built-in memory tracking, see `platforms/include/platforms/memory.h`. and this flag is ignored.
    """

    buildDir = GetAbsoluteBuildDir(projectDir, projectType)
    cmakeBuildType = "Debug" if projectType == "dev" else "Release"

    if Constants.IsWindowsPlatform():
        executableDir = os.path.join(buildDir, cmakeBuildType)
    else:
        executableDir = buildDir

    # find executable file
    files = os.listdir(executableDir)
    executable = None
<<<<<<< HEAD
=======

>>>>>>> 9df2dab7
    if Constants.IsWindowsPlatform():
        for file in files:
            if file.endswith(".exe") and not file.endswith("test.exe"):
                executable = os.path.join(executableDir, file)
                break
    else:
        for file in files:
            fileCompletePath = os.path.join(executableDir, file)
            if (
                os.access(fileCompletePath, os.X_OK)
                and os.path.isfile(fileCompletePath)
                and not "test" in file
            ):
                executable = fileCompletePath
                break

    if executable is None:
        raise FileNotFoundError(f"No executable found in '{executableDir}'.")

    try:
        logger.info(f"Building project in '{projectDir}'...")
        buildCommand = f"cmake --build {buildDir} --config {cmakeBuildType}"
        RunCommand(buildCommand, cwd=buildDir)

        if Constants.IsLinuxPlatform() and memoryCheck:
            ValidateCommandExists("valgrind")
            memoryLeakCheckCommand = f"valgrind {executable}"
            logger.info("Checking for memory leaks using Valgrind...")
            RunCommand(memoryLeakCheckCommand, cwd=buildDir)
        else:
            logger.info(f"Running project '{projectDir}'...")
            RunCommand(executable, cwd=buildDir)

    except Exception as e:
        logger.error(f"Failed to run project '{projectDir}': {e}")
        raise RuntimeError(f"Failed to run project '{projectDir}'.") from e


def RunCppProjectTest(projectDir: str, projectType: str) -> None:
    """
    Run the testing suite for a C/C++ project. The testing version will be run.

    Parameters
    ----------
    projectDir : str
        The project directory where the CMakeLists.txt file is located (relative to the `ABSOLUTE_BASE_DIR`).

    projectType : str, optional
        The build type which is either 'dev' or 'prod'. Default is 'dev'.
    """
    buildDir = GetAbsoluteBuildDir(projectDir, projectType)
    cmakeBuildType = "Debug" if projectType == "dev" else "Release"
    executableDir: str | None = None

    # create temp e2e folder

    # Prepare e2e directory
    e2eDir = os.path.join(Constants.ABSOLUTE_BASE_DIR, f"e2e-{projectDir}")
    CreateRecursiveDirIfNotExists(os.path.join(e2eDir, "Engine"))
    CreateRecursiveDirIfNotExists(os.path.join(e2eDir, "TestReports"))

    if Constants.IsWindowsPlatform():
        executableDir = os.path.join(buildDir, cmakeBuildType)
    else:
        executableDir = buildDir

    # find executable file
    files = os.listdir(executableDir)
    executable = None

    if Constants.IsWindowsPlatform():
        for file in files:
            if file.endswith("test.exe"):
                executable = os.path.join(executableDir, file)
                break
    else:
        for file in files:
            fileCompletePath = os.path.join(executableDir, file)
            if (
                os.access(fileCompletePath, os.X_OK)
                and os.path.isfile(fileCompletePath)
                and "test" in file
            ):
                executable = fileCompletePath
                break

    if executable is None:
        raise FileNotFoundError(f"No executable found in '{executableDir}'.")

    assert executable is not None, f"No test executable found in '{executableDir}'."

    try:
        logger.info(f"Building project in '{projectDir}'...")
        buildCommand = f"cmake --build {buildDir} --config {cmakeBuildType}"
        RunCommand(buildCommand, cwd=buildDir)

        logger.info(f"Running tests for project '{projectDir}'...")
        RunCommand(f"{executable}", cwd=buildDir)
    except Exception as e:
        logger.error(f"Failed to run tests for project '{projectDir}': {e}")
        raise RuntimeError(f"Failed to run tests for project '{projectDir}'.") from e


def RunLibrariesTest(
    projectDir: str, projectType: str, filter: str | None = None
) -> None:
    """
    Runs components tests in the `libraries` project (assumes the project has been built already).

    Parameters
    ----------
    projectDir : str
        The project directory where the CMakeLists.txt file is located (relative to the `ABSOLUTE_BASE_DIR`).

    projectType : str, optional
        The build type which is either 'dev' or 'prod'. Default is 'dev'.

    filter : str, optional
        An optional filter to pass to the test executable to run specific tests only.
    """

    buildDir = GetAbsoluteBuildDir("libraries", projectType)
    cmakeBuildType = "Debug" if projectType == "dev" else "Release"

    if Constants.IsWindowsPlatform():
        executableDir = os.path.join(buildDir, projectDir, cmakeBuildType)
    else:
        executableDir = os.path.join(
            buildDir,
            projectDir,
        )

    try:
        logger.info(f"Building project in '{projectDir}'...")
        buildCommand = f"cmake --build {buildDir} --config {cmakeBuildType}"
        RunCommand(buildCommand, cwd=buildDir)

        # find executable file
        files = os.listdir(executableDir)
        executable = None
        for file in files:
            if Constants.IsWindowsPlatform():
                if file.endswith("tests.exe"):
                    executable = os.path.join(executableDir, file)
                    break
            else:
                fileCompletePath = os.path.join(executableDir, file)
                if (
                    os.access(fileCompletePath, os.X_OK)
                    and os.path.isfile(fileCompletePath)
                    and "tests" in file
                ):
                    executable = fileCompletePath
                    break

        if executable is None:
            raise FileNotFoundError(f"No executable found in '{executableDir}'.")

        command = f"{executable} --gtest_filter={filter}" if filter else executable

        logger.info(f"Running project '{projectDir}'...")
        logger.debug(f"Executing command: {command}")
        subprocess.run(
            command,
            cwd=buildDir,
        )
    except Exception as e:
        logger.error(f"Failed to run project '{projectDir}': {e}")
        raise RuntimeError(f"Failed to run project '{projectDir}'.") from e<|MERGE_RESOLUTION|>--- conflicted
+++ resolved
@@ -2,12 +2,6 @@
 import subprocess
 import shutil
 
-<<<<<<< HEAD
-from config.utils.validation_utils import ValidateCommandExists
-
-from .path_utils import GetAbsoluteBuildDir
-=======
->>>>>>> 9df2dab7
 from .path_utils import GetAbsoluteBuildDir, CreateRecursiveDirIfNotExists
 from .cache_file_utils import IsFileModified, UpdateFileCache
 from config.utils.validation_utils import ValidateCommandExists
@@ -195,11 +189,7 @@
         logger.info(f"Building project in '{projectDir}'...")
         cmakeGenerateCommand = (
             f'cmake -S {absoluteProjectDir} -B {buildDir} -G "{makefile}" '
-<<<<<<< HEAD
-            f" -DCMAKE_BUILD_TYPE={cmakeBuildType} {' '.join(finalOptions)}"
-=======
             f" -DCMAKE_BUILD_TYPE={cmakeBuildType} -DRPP_PYTHON_HOME={pythonHome} {' '.join(finalOptions)}"
->>>>>>> 9df2dab7
         )
 
         RunCommand(cmakeGenerateCommand, cwd=absoluteProjectDir)
@@ -241,10 +231,6 @@
     # find executable file
     files = os.listdir(executableDir)
     executable = None
-<<<<<<< HEAD
-=======
-
->>>>>>> 9df2dab7
     if Constants.IsWindowsPlatform():
         for file in files:
             if file.endswith(".exe") and not file.endswith("test.exe"):
