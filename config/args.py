import argparse
from .logger import logger
from logging import DEBUG, INFO


PythonProjectNames = ["autogen"]
CppProjectNames = ["runtime", "gruntime", "libraries", "editor"]
ProjectNames = [*PythonProjectNames, *CppProjectNames]
Types = ["dev", "prod"]


class Args:
    """
    Extract all the input command line configuration for the application. This
    is just a wrapper around standard argparse functionality of the Python
    standard library.
    """

    def __init__(self) -> None:
        parser = argparse.ArgumentParser(
            description="Utility for working with configuration arguments"
        )

        # ================ Common Arguments ================
        parser.add_argument(
            "-p",
            "--project",
            type=str,
            choices=ProjectNames,
            default="runtime",
            help="Specify the project name (default: runtime)",
        )

        parser.add_argument(
            "-t",
            "--type",
            type=str,
            choices=Types,
            default="dev",
            help="Specify the build type (default: dev)",
        )

        parser.add_argument(
            "-f",
            "--force",
            action="store_true",
            help="Force the operation, ignoring any warnings",
        )

        parser.add_argument(
            "-v",
            "--verbose",
            action="store_true",
            help="Enable verbose output for debugging purposes",
        )

        # ================ Action Sub-Commands ================
        subparsers = parser.add_subparsers(
            dest="command",
            help="Action to perform",
            required=True,
        )

        installPackagesParser = subparsers.add_parser(
            "install",
            help="Install the required packages for the specified project",
        )

        installPackagesParser.add_argument(
            "packages",
            type=str,
            nargs="+",  # at least one package is required
            help="The name of the packages to install",
        )

        buildParser = subparsers.add_parser(
            "build",
            help="Build the specified project",
        )

        buildParser.add_argument(
            "-o",
            "--options",
            type=str,
            nargs="+",
            help="Additional options for the build process",
        )

        runSubParser = subparsers.add_parser(
            "run",
            help="Run the specified project",
        )

        runSubParser.add_argument(
            "-r",
            "--reset",
            action="store_true",
            help="Reset the project state before running",
        )

        runSubParser.add_argument(
            "--check",
            action="store_true",
            help="Check for memory leaks when running the project (only for C++ projects)",
        )

        subparsers.add_parser(
            "designer",
            help="Launch the GUI designer tool",
        )

        testParser = subparsers.add_parser(
            "test",
            help="Run the tests for the specified project",
        )

        testParser.add_argument(
            "--filter",
            type=str,
            default=None,
            help="Optional filter to run specific tests only (default: None)",
        )

        testParser.add_argument(
            "-m",
            "--module",
            type=str,
            default=None,
            help="Optional module to build (default: None) only works for `libraries`",
        )

        e2eGRuntimeParser = subparsers.add_parser(
            "e2e-gruntime",
            help="Run the end-to-end tests for the gruntime project",
        )

        e2eGRuntimeParser.add_argument(
            "--open-ui",
            action="store_true",
            help="Used for operning the UI for testing purposes",
        )

        self.args = parser.parse_args()

        if self.args.verbose:
            logger.setLevel(DEBUG)
        else:
            logger.setLevel(INFO)

    @property
    def Project(self) -> str:
        """
        Returns the project name specified in the command line arguments.
        """
        return self.args.project

    @property
    def Type(self) -> str:
        """
        Returns the build type which is either 'dev' or 'prod'.
        """
        return self.args.type

    @property
    def IsForce(self) -> bool:
        """
        If  the force flag is set, this will be true then all operations
        should be forced to run (igonring the cache).
        """
        return self.args.force

    @property
    def IsPackageInstall(self) -> bool:
        """
        Returns true if the command is to install packages.
        """
        return self.args.command == "install"

    @property
    def InstalledPackages(self) -> list[str]:
        """
        Returns the list of packages to install.
        """
        if self.IsPackageInstall:
            return self.args.packages
        return []

    @property
    def IsBuild(self) -> bool:
        """
        Returns true if the command is to build the project.
        """
        return self.args.command == "build"

    @property
    def Toolchain(self) -> str:
        """
        Returns the toolchain to use for building the project.
        """
        if self.IsBuild:
            return self.args.toolchain
        return "msvc"

    @property
    def IsRun(self) -> bool:
        """
        Returns true if the command is to run the project.
        """
        return self.args.command == "run"

    @property
    def IsTest(self) -> bool:
        """
        Returns true if the command is to run the tests.
        """
        return self.args.command == "test"

    @property
    def IsReset(self) -> bool:
        """
        Returns true if the reset flag is set when running the project.
        """
        if self.IsRun:
            return self.args.reset
        return False

    @property
    def IsDesigner(self) -> bool:
        """
        Returns true if the command is to launch the GUI designer tool.
        """
        return self.args.command == "designer"

    @property
    def TestFilter(self) -> str | None:
        """
        Returns the optional filter to run specific tests only.
        """
        if self.IsTest:
            return self.args.filter
        return None

    @property
    def BuildOptions(self) -> list[str]:
        """
        Returns additional options for the build process.
        """
        if self.IsBuild and self.args.options:
            return self.args.options
        return []

    @property
    def Module(self) -> str:
        """
        Returns the optional module to build.
        """
        if self.IsTest and self.args.module:
            return self.args.module
        return "all"  # Default to 'all' if not specified

<<<<<<< HEAD
=======
    @property
>>>>>>> 9df2dab7
    def IsE2EGRuntime(self) -> bool:
        """
        Returns true if the command is to run the end-to-end tests for the gruntime project.
        """
        return self.args.command == "e2e-gruntime"

    @property
    def IsOpenE2EUI(self) -> bool:
        """
        Returns true if the open-ui flag is set when running the end-to-end tests for the gruntime project.
        """
        if self.IsE2EGRuntime:
            return self.args.open_ui
        return False

    @property
    def CheckMemoryLeaks(self) -> bool:
        """
        Returns true if the check flag is set when running the project.
        """
        if self.IsRun:
            return self.args.check
        return False<|MERGE_RESOLUTION|>--- conflicted
+++ resolved
@@ -258,10 +258,7 @@
             return self.args.module
         return "all"  # Default to 'all' if not specified
 
-<<<<<<< HEAD
-=======
-    @property
->>>>>>> 9df2dab7
+    @property
     def IsE2EGRuntime(self) -> bool:
         """
         Returns true if the command is to run the end-to-end tests for the gruntime project.
