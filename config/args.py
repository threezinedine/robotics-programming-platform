--- conflicted
+++ resolved
@@ -192,18 +192,17 @@
         return False
 
     @property
-<<<<<<< HEAD
     def IsDesigner(self) -> bool:
         """
         Returns true if the command is to launch the GUI designer tool.
         """
         return self.args.command == "designer"
-=======
+
+    @property
     def TestFilter(self) -> str | None:
         """
         Returns the optional filter to run specific tests only.
         """
         if self.IsTest:
             return self.args.filter
-        return None
->>>>>>> 595e2c74
+        return None